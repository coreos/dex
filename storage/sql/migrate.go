--- conflicted
+++ resolved
@@ -231,19 +231,6 @@
 	},
 	{
 		stmts: []string{`
-<<<<<<< HEAD
-			alter table auth_request
-				add column code_challenge text not null default '';`,
-			`
-			alter table auth_request
-				add column code_challenge_method text not null default '';`,
-			`
-			alter table auth_code
-				add column code_challenge text not null default '';`,
-			`
-			alter table auth_code
-				add column code_challenge_method text not null default '';`,
-=======
 			create table device_request (
 				user_code text not null primary key,
 				device_code text not null,
@@ -261,7 +248,21 @@
 				last_request timestamptz not null,
                 poll_interval integer not null
 			);`,
->>>>>>> 336c73c0
+		},
+	},
+	{
+		stmts: []string{`
+			alter table auth_request
+				add column code_challenge text not null default '';`,
+			`
+			alter table auth_request
+				add column code_challenge_method text not null default '';`,
+			`
+			alter table auth_code
+				add column code_challenge text not null default '';`,
+			`
+			alter table auth_code
+				add column code_challenge_method text not null default '';`,
 		},
 	},
 }