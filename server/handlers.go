--- conflicted
+++ resolved
@@ -155,12 +155,13 @@
 }
 
 type discovery struct {
-<<<<<<< HEAD
 	Issuer            string   `json:"issuer"`
 	Auth              string   `json:"authorization_endpoint"`
 	Token             string   `json:"token_endpoint"`
 	Keys              string   `json:"jwks_uri"`
 	UserInfo          string   `json:"userinfo_endpoint"`
+	DeviceEndpoint    string   `json:"device_authorization_endpoint"`
+	GrantTypes        []string `json:"grant_types_supported"`
 	ResponseTypes     []string `json:"response_types_supported"`
 	Subjects          []string `json:"subject_types_supported"`
 	IDTokenAlgs       []string `json:"id_token_signing_alg_values_supported"`
@@ -168,49 +169,22 @@
 	Scopes            []string `json:"scopes_supported"`
 	AuthMethods       []string `json:"token_endpoint_auth_methods_supported"`
 	Claims            []string `json:"claims_supported"`
-=======
-	Issuer         string   `json:"issuer"`
-	Auth           string   `json:"authorization_endpoint"`
-	Token          string   `json:"token_endpoint"`
-	Keys           string   `json:"jwks_uri"`
-	UserInfo       string   `json:"userinfo_endpoint"`
-	DeviceEndpoint string   `json:"device_authorization_endpoint"`
-	GrantTypes     []string `json:"grant_types_supported"`
-	ResponseTypes  []string `json:"response_types_supported"`
-	Subjects       []string `json:"subject_types_supported"`
-	IDTokenAlgs    []string `json:"id_token_signing_alg_values_supported"`
-	Scopes         []string `json:"scopes_supported"`
-	AuthMethods    []string `json:"token_endpoint_auth_methods_supported"`
-	Claims         []string `json:"claims_supported"`
->>>>>>> 336c73c0
 }
 
 func (s *Server) discoveryHandler() (http.HandlerFunc, error) {
 	d := discovery{
-<<<<<<< HEAD
 		Issuer:            s.issuerURL.String(),
 		Auth:              s.absURL("/auth"),
 		Token:             s.absURL("/token"),
 		Keys:              s.absURL("/keys"),
 		UserInfo:          s.absURL("/userinfo"),
+		DeviceEndpoint:    s.absURL("/device/code"),
 		Subjects:          []string{"public"},
+		GrantTypes:        []string{grantTypeAuthorizationCode, grantTypeRefreshToken, grantTypeDeviceCode},
 		IDTokenAlgs:       []string{string(jose.RS256)},
 		CodeChallengeAlgs: []string{CodeChallengeMethodS256, CodeChallengeMethodPlain},
 		Scopes:            []string{"openid", "email", "groups", "profile", "offline_access"},
 		AuthMethods:       []string{"client_secret_basic"},
-=======
-		Issuer:         s.issuerURL.String(),
-		Auth:           s.absURL("/auth"),
-		Token:          s.absURL("/token"),
-		Keys:           s.absURL("/keys"),
-		UserInfo:       s.absURL("/userinfo"),
-		DeviceEndpoint: s.absURL("/device/code"),
-		Subjects:       []string{"public"},
-		GrantTypes:     []string{grantTypeAuthorizationCode, grantTypeRefreshToken, grantTypeDeviceCode},
-		IDTokenAlgs:    []string{string(jose.RS256)},
-		Scopes:         []string{"openid", "email", "groups", "profile", "offline_access"},
-		AuthMethods:    []string{"client_secret_basic"},
->>>>>>> 336c73c0
 		Claims: []string{
 			"aud", "email", "email_verified", "exp",
 			"iat", "iss", "locale", "name", "sub",
