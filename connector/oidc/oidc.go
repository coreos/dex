// Package oidc implements logging in through OpenID Connect providers.
package oidc

import (
	"context"
	"encoding/json"
	"errors"
	"fmt"
	"net/http"
	"net/url"
	"strings"
	"sync"

	"github.com/coreos/go-oidc"
	"golang.org/x/oauth2"

	"github.com/dexidp/dex/connector"
	"github.com/dexidp/dex/pkg/log"
)

type connectorData struct {
	// Store token, even if it eventually expires
	AccessToken string `json:"accessToken"`
}

// Config holds configuration options for OpenID Connect logins.
type Config struct {
	Issuer       string `json:"issuer"`
	ClientID     string `json:"clientID"`
	ClientSecret string `json:"clientSecret"`
	RedirectURI  string `json:"redirectURI"`

	// Causes client_secret to be passed as POST parameters instead of basic
	// auth. This is specifically "NOT RECOMMENDED" by the OAuth2 RFC, but some
	// providers require it.
	//
	// https://tools.ietf.org/html/rfc6749#section-2.3.1
	BasicAuthUnsupported *bool `json:"basicAuthUnsupported"`

	Scopes []string `json:"scopes"` // defaults to "profile" and "email"

	// Optional list of whitelisted domains when using Google
	// If this field is nonempty, only users from a listed domain will be allowed to log in
	HostedDomains []string `json:"hostedDomains"`

	// Override the value of email_verifed to true in the returned claims
	InsecureSkipEmailVerified bool `json:"insecureSkipEmailVerified"`

	// GetUserInfo uses the userinfo endpoint to get additional claims for
	// the token. This is especially useful where upstreams return "thin"
	// id tokens
	GetUserInfo bool `json:"getUserInfo"`

<<<<<<< HEAD
=======
	// Optional list of whitelisted groups
	Groups []string `json:"groups"`

	// Configurable key which contains the groups claim
	GroupsKey string `json:"groupsKey"`

>>>>>>> 258260ac
	// Configurable key which contains the user id claim
	UserIDKey string `json:"userIDKey"`

	// Configurable key which contains the user name claim
	UserNameKey string `json:"userNameKey"`
<<<<<<< HEAD
=======

	// Userinfo endpoint for Relying Parties that need details about the authenticated user
	UserInfoURI string `json:"userInfoURI"`
>>>>>>> 258260ac
}

// Domains that don't support basic auth. golang.org/x/oauth2 has an internal
// list, but it only matches specific URLs, not top level domains.
var brokenAuthHeaderDomains = []string{
	// See: https://github.com/dexidp/dex/issues/859
	"okta.com",
	"oktapreview.com",
}

// Detect auth header provider issues for known providers. This lets users
// avoid having to explicitly set "basicAuthUnsupported" in their config.
//
// Setting the config field always overrides values returned by this function.
func knownBrokenAuthHeaderProvider(issuerURL string) bool {
	if u, err := url.Parse(issuerURL); err == nil {
		for _, host := range brokenAuthHeaderDomains {
			if u.Host == host || strings.HasSuffix(u.Host, "."+host) {
				return true
			}
		}
	}
	return false
}

// golang.org/x/oauth2 doesn't do internal locking. Need to do it in this
// package ourselves and hope that other packages aren't calling it at the
// same time.
var registerMu = new(sync.Mutex)

func registerBrokenAuthHeaderProvider(url string) {
	registerMu.Lock()
	defer registerMu.Unlock()

	oauth2.RegisterBrokenAuthHeaderProvider(url)
}

// Open returns a connector which can be used to login users through an upstream
// OpenID Connect provider.
func (c *Config) Open(id string, logger log.Logger) (conn connector.Connector, err error) {
	ctx, cancel := context.WithCancel(context.Background())

	provider, err := oidc.NewProvider(ctx, c.Issuer)
	if err != nil {
		cancel()
		return nil, fmt.Errorf("failed to get provider: %v", err)
	}

	if c.BasicAuthUnsupported != nil {
		// Setting "basicAuthUnsupported" always overrides our detection.
		if *c.BasicAuthUnsupported {
			registerBrokenAuthHeaderProvider(provider.Endpoint().TokenURL)
		}
	} else if knownBrokenAuthHeaderProvider(c.Issuer) {
		registerBrokenAuthHeaderProvider(provider.Endpoint().TokenURL)
	}

	scopes := []string{oidc.ScopeOpenID}
	if len(c.Scopes) > 0 {
		scopes = append(scopes, c.Scopes...)
	} else {
		scopes = append(scopes, "profile", "email")
	}

	clientID := c.ClientID
	return &oidcConnector{
		provider:    provider,
		redirectURI: c.RedirectURI,
		oauth2Config: &oauth2.Config{
			ClientID:     clientID,
			ClientSecret: c.ClientSecret,
			Endpoint:     provider.Endpoint(),
			Scopes:       scopes,
			RedirectURL:  c.RedirectURI,
		},
		verifier: provider.Verifier(
			&oidc.Config{ClientID: clientID},
		),
		logger:                    logger,
		cancel:                    cancel,
		hostedDomains:             c.HostedDomains,
		insecureSkipEmailVerified: c.InsecureSkipEmailVerified,
		getUserInfo:               c.GetUserInfo,
<<<<<<< HEAD
		userIDKey:                 c.UserIDKey,
		userNameKey:               c.UserNameKey,
=======
		groups:                    c.Groups,
		groupsKey:                 c.GroupsKey,
		userIDKey:                 c.UserIDKey,
		userNameKey:               c.UserNameKey,
		userInfoURI:               c.UserInfoURI,
>>>>>>> 258260ac
	}, nil
}

var (
	_ connector.CallbackConnector = (*oidcConnector)(nil)
	_ connector.RefreshConnector  = (*oidcConnector)(nil)
)

type oidcConnector struct {
	provider                  *oidc.Provider
	redirectURI               string
	oauth2Config              *oauth2.Config
	verifier                  *oidc.IDTokenVerifier
	ctx                       context.Context
	cancel                    context.CancelFunc
	logger                    log.Logger
	hostedDomains             []string
	insecureSkipEmailVerified bool
	getUserInfo               bool
<<<<<<< HEAD
	userIDKey                 string
	userNameKey               string
=======
	groups                    []string
	groupsKey                 string
	userIDKey                 string
	userNameKey               string
	userInfoURI               string
>>>>>>> 258260ac
}

func (c *oidcConnector) Close() error {
	c.cancel()
	return nil
}

func (c *oidcConnector) LoginURL(s connector.Scopes, callbackURL, state string) (string, error) {
	if c.redirectURI != callbackURL {
		return "", fmt.Errorf("expected callback URL %q did not match the URL in the config %q", callbackURL, c.redirectURI)
	}

	if len(c.hostedDomains) > 0 {
		preferredDomain := c.hostedDomains[0]
		if len(c.hostedDomains) > 1 {
			preferredDomain = "*"
		}
		return c.oauth2Config.AuthCodeURL(state, oauth2.SetAuthURLParam("hd", preferredDomain)), nil
	}
	return c.oauth2Config.AuthCodeURL(state), nil
}

type oauth2Error struct {
	error            string
	errorDescription string
}

func (e *oauth2Error) Error() string {
	if e.errorDescription == "" {
		return e.error
	}
	return e.error + ": " + e.errorDescription
}

func (c *oidcConnector) HandleCallback(s connector.Scopes, r *http.Request) (identity connector.Identity, err error) {
	q := r.URL.Query()
	if errType := q.Get("error"); errType != "" {
		return identity, &oauth2Error{errType, q.Get("error_description")}
	}
	token, err := c.oauth2Config.Exchange(r.Context(), q.Get("code"))
	if err != nil {
		return identity, fmt.Errorf("oidc: failed to get token: %v", err)
	}

	rawIDToken, ok := token.Extra("id_token").(string)
	if !ok {
		return identity, errors.New("oidc: no id_token in token response")
	}
	idToken, err := c.verifier.Verify(r.Context(), rawIDToken)
	if err != nil {
		return identity, fmt.Errorf("oidc: failed to verify ID Token: %v", err)
	}

	var claims map[string]interface{}
	if err := idToken.Claims(&claims); err != nil {
		return identity, fmt.Errorf("oidc: failed to decode claims: %v", err)
	}

<<<<<<< HEAD
=======
	if c.getUserInfo {
		userInfo, err := c.provider.UserInfo(r.Context(), oauth2.StaticTokenSource(token))
		if err != nil {
			return identity, fmt.Errorf("oidc: error loading userinfo: %v", err)
		}
		if err := userInfo.Claims(&claims); err != nil {
			return identity, fmt.Errorf("oidc: failed to decode userinfo claims: %v", err)
		}
	}

>>>>>>> 258260ac
	userNameKey := "name"
	if c.userNameKey != "" {
		userNameKey = c.userNameKey
	}
	name, found := claims[userNameKey].(string)
	if !found {
		return identity, fmt.Errorf("missing \"%s\" claim", userNameKey)
	}
	email, found := claims["email"].(string)
	if !found {
		return identity, errors.New("missing \"email\" claim")
	}
	emailVerified, found := claims["email_verified"].(bool)
	if !found {
		if c.insecureSkipEmailVerified {
			emailVerified = true
		} else {
			return identity, errors.New("missing \"email_verified\" claim")
		}
	}
	hostedDomain, _ := claims["hd"].(string)

	if len(c.hostedDomains) > 0 {
		found := false
		for _, domain := range c.hostedDomains {
			if hostedDomain == domain {
				found = true
				break
			}
		}

		if !found {
			return identity, fmt.Errorf("oidc: unexpected hd claim %v", hostedDomain)
<<<<<<< HEAD
		}
	}

	if c.getUserInfo {
		userInfo, err := c.provider.UserInfo(r.Context(), oauth2.StaticTokenSource(token))
		if err != nil {
			return identity, fmt.Errorf("oidc: error loading userinfo: %v", err)
		}
		if err := userInfo.Claims(&claims); err != nil {
			return identity, fmt.Errorf("oidc: failed to decode userinfo claims: %v", err)
=======
>>>>>>> 258260ac
		}
	}

	identity = connector.Identity{
		UserID:        idToken.Subject,
		Username:      name,
		Email:         email,
		EmailVerified: emailVerified,
	}

<<<<<<< HEAD
	if c.userIDKey != "" {
		userID, found := claims[c.userIDKey].(string)
		if !found {
			return identity, fmt.Errorf("oidc: not found %v claim", c.userIDKey)
		}
		identity.UserID = userID
	}

=======
	// Add AccessToken to user identity for future requests
	connData, err := json.Marshal(connectorData{
		AccessToken: token.AccessToken,
	})
	if err != nil {
		return identity, fmt.Errorf("marshal connector data: %v", err)
	}

	if c.groupsKey != "" {
		groups, err := c.getGroups(claims)
		if err != nil {
			return identity, fmt.Errorf("failed to parse group data: %v", err)
		}

		if len(c.groups) > 0 {
			var whitelisted []string
			for _, group := range groups {
				for _, whitelistedGroup := range c.groups {
					if strings.ToLower(whitelistedGroup) == strings.ToLower(group) {
						whitelisted = append(whitelisted, group)
						break
					}
				}
			}
			groups = whitelisted
		}

		identity.Groups = groups
	}

	// Add AccessToken to user identity for future requests
	connData, err := json.Marshal(connectorData{
		AccessToken: token.AccessToken,
	})
	if err != nil {
		return identity, fmt.Errorf("marshal connector data: %v", err)
	}

	identity.ConnectorData = connData

>>>>>>> 258260ac
	return identity, nil
}

// Refresh is implemented for backwards compatibility, even though it's a no-op.
func (c *oidcConnector) Refresh(ctx context.Context, s connector.Scopes, identity connector.Identity) (connector.Identity, error) {
	return identity, nil
}

func (c *oidcConnector) GetUserInfo(connData []byte, user *map[string]interface{}) (err error) {

	// Extract Access Token that was stored while the connector handled the OIDC handshake
	var cData connectorData

	if err := json.Unmarshal(connData, &cData); err != nil {
		c.logger.Errorf("Failed to read connector data : %v", err)
		return err
	}

	// Format Authorization header to request user info on behalf of the client
	authorization := fmt.Sprintf("bearer %s", cData.AccessToken)
	// Prepare get request including Authorization header from RP
	req, err := http.NewRequest("GET", c.userInfoURI, nil)
	if err != nil {
		return fmt.Errorf("Error Creating GET request: %v", err)
	}

	req.Header.Add("Accept", `application/json`)
	req.Header.Add("Content-Type", `application/json`)
	req.Header.Add("Authorization", authorization)

	// Prepare http client to execute get request
	client := &http.Client{}

	resp, err := client.Do(req)
	if err != nil {
		return fmt.Errorf("Error Executing GET request: %v", err)
	}

	err = json.NewDecoder(resp.Body).Decode(user)
	if err != nil {
		return err
	}

	return nil
}

func (c *oidcConnector) getGroups(claims map[string]interface{}) (groups []string, err error) {

	if rawGroup, ok := claims[c.groupsKey]; ok {
		if groupList, ok := rawGroup.([]interface{}); ok {
			for _, group := range groupList {
				monikers := strings.Split(group.(string), ",")
				for _, moniker := range monikers {
					monikerkv := strings.Split(moniker, "=")
					if len(monikerkv) > 1 && monikerkv[0] == "CN" {
						groups = append(groups, monikerkv[1])
					}
				}
			}
		}
	}
	return groups, err
}<|MERGE_RESOLUTION|>--- conflicted
+++ resolved
@@ -51,26 +51,20 @@
 	// id tokens
 	GetUserInfo bool `json:"getUserInfo"`
 
-<<<<<<< HEAD
-=======
 	// Optional list of whitelisted groups
 	Groups []string `json:"groups"`
 
 	// Configurable key which contains the groups claim
 	GroupsKey string `json:"groupsKey"`
 
->>>>>>> 258260ac
 	// Configurable key which contains the user id claim
 	UserIDKey string `json:"userIDKey"`
 
 	// Configurable key which contains the user name claim
 	UserNameKey string `json:"userNameKey"`
-<<<<<<< HEAD
-=======
 
 	// Userinfo endpoint for Relying Parties that need details about the authenticated user
 	UserInfoURI string `json:"userInfoURI"`
->>>>>>> 258260ac
 }
 
 // Domains that don't support basic auth. golang.org/x/oauth2 has an internal
@@ -154,16 +148,11 @@
 		hostedDomains:             c.HostedDomains,
 		insecureSkipEmailVerified: c.InsecureSkipEmailVerified,
 		getUserInfo:               c.GetUserInfo,
-<<<<<<< HEAD
-		userIDKey:                 c.UserIDKey,
-		userNameKey:               c.UserNameKey,
-=======
 		groups:                    c.Groups,
 		groupsKey:                 c.GroupsKey,
 		userIDKey:                 c.UserIDKey,
 		userNameKey:               c.UserNameKey,
 		userInfoURI:               c.UserInfoURI,
->>>>>>> 258260ac
 	}, nil
 }
 
@@ -183,16 +172,11 @@
 	hostedDomains             []string
 	insecureSkipEmailVerified bool
 	getUserInfo               bool
-<<<<<<< HEAD
-	userIDKey                 string
-	userNameKey               string
-=======
 	groups                    []string
 	groupsKey                 string
 	userIDKey                 string
 	userNameKey               string
 	userInfoURI               string
->>>>>>> 258260ac
 }
 
 func (c *oidcConnector) Close() error {
@@ -251,8 +235,6 @@
 		return identity, fmt.Errorf("oidc: failed to decode claims: %v", err)
 	}
 
-<<<<<<< HEAD
-=======
 	if c.getUserInfo {
 		userInfo, err := c.provider.UserInfo(r.Context(), oauth2.StaticTokenSource(token))
 		if err != nil {
@@ -263,7 +245,6 @@
 		}
 	}
 
->>>>>>> 258260ac
 	userNameKey := "name"
 	if c.userNameKey != "" {
 		userNameKey = c.userNameKey
@@ -297,19 +278,6 @@
 
 		if !found {
 			return identity, fmt.Errorf("oidc: unexpected hd claim %v", hostedDomain)
-<<<<<<< HEAD
-		}
-	}
-
-	if c.getUserInfo {
-		userInfo, err := c.provider.UserInfo(r.Context(), oauth2.StaticTokenSource(token))
-		if err != nil {
-			return identity, fmt.Errorf("oidc: error loading userinfo: %v", err)
-		}
-		if err := userInfo.Claims(&claims); err != nil {
-			return identity, fmt.Errorf("oidc: failed to decode userinfo claims: %v", err)
-=======
->>>>>>> 258260ac
 		}
 	}
 
@@ -320,16 +288,6 @@
 		EmailVerified: emailVerified,
 	}
 
-<<<<<<< HEAD
-	if c.userIDKey != "" {
-		userID, found := claims[c.userIDKey].(string)
-		if !found {
-			return identity, fmt.Errorf("oidc: not found %v claim", c.userIDKey)
-		}
-		identity.UserID = userID
-	}
-
-=======
 	// Add AccessToken to user identity for future requests
 	connData, err := json.Marshal(connectorData{
 		AccessToken: token.AccessToken,
@@ -337,6 +295,8 @@
 	if err != nil {
 		return identity, fmt.Errorf("marshal connector data: %v", err)
 	}
+
+	identity.ConnectorData = connData
 
 	if c.groupsKey != "" {
 		groups, err := c.getGroups(claims)
@@ -360,17 +320,6 @@
 		identity.Groups = groups
 	}
 
-	// Add AccessToken to user identity for future requests
-	connData, err := json.Marshal(connectorData{
-		AccessToken: token.AccessToken,
-	})
-	if err != nil {
-		return identity, fmt.Errorf("marshal connector data: %v", err)
-	}
-
-	identity.ConnectorData = connData
-
->>>>>>> 258260ac
 	return identity, nil
 }
 
@@ -380,7 +329,6 @@
 }
 
 func (c *oidcConnector) GetUserInfo(connData []byte, user *map[string]interface{}) (err error) {
-
 	// Extract Access Token that was stored while the connector handled the OIDC handshake
 	var cData connectorData
 
@@ -417,8 +365,8 @@
 	return nil
 }
 
+// Parse the OIDC monikers and return the Common Name fields as the groups
 func (c *oidcConnector) getGroups(claims map[string]interface{}) (groups []string, err error) {
-
 	if rawGroup, ok := claims[c.groupsKey]; ok {
 		if groupList, ok := rawGroup.([]interface{}); ok {
 			for _, group := range groupList {
