// Package oidc implements logging in through OpenID Connect providers.
package oidc

import (
	"context"
	"encoding/json"
	"errors"
	"fmt"
	"net/http"
	"net/url"
	"strings"
	"sync"

	"github.com/coreos/go-oidc"
	"golang.org/x/oauth2"

	"github.com/dexidp/dex/connector"
	"github.com/dexidp/dex/pkg/log"
)

type connectorData struct {
	// Store token, even if it eventually expires
	AccessToken string `json:"accessToken"`
}

// Config holds configuration options for OpenID Connect logins.
type Config struct {
	Issuer       string `json:"issuer"`
	ClientID     string `json:"clientID"`
	ClientSecret string `json:"clientSecret"`
	RedirectURI  string `json:"redirectURI"`

	// Causes client_secret to be passed as POST parameters instead of basic
	// auth. This is specifically "NOT RECOMMENDED" by the OAuth2 RFC, but some
	// providers require it.
	//
	// https://tools.ietf.org/html/rfc6749#section-2.3.1
	BasicAuthUnsupported *bool `json:"basicAuthUnsupported"`

	Scopes []string `json:"scopes"` // defaults to "profile" and "email"

	// Optional list of whitelisted domains when using Google
	// If this field is nonempty, only users from a listed domain will be allowed to log in
	HostedDomains []string `json:"hostedDomains"`
<<<<<<< HEAD

	// Override the value of email_verifed to true in the returned claims
	InsecureSkipEmailVerified bool `json:"insecureSkipEmailVerified"`

	// GetUserInfo uses the userinfo endpoint to get additional claims for
	// the token. This is especially useful where upstreams return "thin"
	// id tokens
	GetUserInfo bool `json:"getUserInfo"`

	// Configurable key which contains the user id claim
	UserIDKey string `json:"userIDKey"`

	// Configurable key which contains the user name claim
	UserNameKey string `json:"userNameKey"`
=======
	// Userinfo endpoint for Relying Parties that need details about the authenticated user
	UserInfoURI string `json:"userInfoURI"`
>>>>>>> c0b256a7
}

// Domains that don't support basic auth. golang.org/x/oauth2 has an internal
// list, but it only matches specific URLs, not top level domains.
var brokenAuthHeaderDomains = []string{
	// See: https://github.com/dexidp/dex/issues/859
	"okta.com",
	"oktapreview.com",
}

// Detect auth header provider issues for known providers. This lets users
// avoid having to explicitly set "basicAuthUnsupported" in their config.
//
// Setting the config field always overrides values returned by this function.
func knownBrokenAuthHeaderProvider(issuerURL string) bool {
	if u, err := url.Parse(issuerURL); err == nil {
		for _, host := range brokenAuthHeaderDomains {
			if u.Host == host || strings.HasSuffix(u.Host, "."+host) {
				return true
			}
		}
	}
	return false
}

// golang.org/x/oauth2 doesn't do internal locking. Need to do it in this
// package ourselves and hope that other packages aren't calling it at the
// same time.
var registerMu = new(sync.Mutex)

func registerBrokenAuthHeaderProvider(url string) {
	registerMu.Lock()
	defer registerMu.Unlock()

	oauth2.RegisterBrokenAuthHeaderProvider(url)
}

// Open returns a connector which can be used to login users through an upstream
// OpenID Connect provider.
func (c *Config) Open(id string, logger log.Logger) (conn connector.Connector, err error) {
	ctx, cancel := context.WithCancel(context.Background())

	provider, err := oidc.NewProvider(ctx, c.Issuer)
	if err != nil {
		cancel()
		return nil, fmt.Errorf("failed to get provider: %v", err)
	}

	if c.BasicAuthUnsupported != nil {
		// Setting "basicAuthUnsupported" always overrides our detection.
		if *c.BasicAuthUnsupported {
			registerBrokenAuthHeaderProvider(provider.Endpoint().TokenURL)
		}
	} else if knownBrokenAuthHeaderProvider(c.Issuer) {
		registerBrokenAuthHeaderProvider(provider.Endpoint().TokenURL)
	}

	scopes := []string{oidc.ScopeOpenID}
	if len(c.Scopes) > 0 {
		scopes = append(scopes, c.Scopes...)
	} else {
		scopes = append(scopes, "profile", "email")
	}

	clientID := c.ClientID
	return &oidcConnector{
		provider:    provider,
		redirectURI: c.RedirectURI,
		oauth2Config: &oauth2.Config{
			ClientID:     clientID,
			ClientSecret: c.ClientSecret,
			Endpoint:     provider.Endpoint(),
			Scopes:       scopes,
			RedirectURL:  c.RedirectURI,
		},
		verifier: provider.Verifier(
			&oidc.Config{ClientID: clientID},
		),
<<<<<<< HEAD
		logger:                    logger,
		cancel:                    cancel,
		hostedDomains:             c.HostedDomains,
		insecureSkipEmailVerified: c.InsecureSkipEmailVerified,
		getUserInfo:               c.GetUserInfo,
		userIDKey:                 c.UserIDKey,
		userNameKey:               c.UserNameKey,
=======
		logger:        logger,
		cancel:        cancel,
		hostedDomains: c.HostedDomains,
		userInfoURI:   c.UserInfoURI,
>>>>>>> c0b256a7
	}, nil
}

var (
	_ connector.CallbackConnector = (*oidcConnector)(nil)
	_ connector.RefreshConnector  = (*oidcConnector)(nil)
)

type oidcConnector struct {
<<<<<<< HEAD
	provider                  *oidc.Provider
	redirectURI               string
	oauth2Config              *oauth2.Config
	verifier                  *oidc.IDTokenVerifier
	ctx                       context.Context
	cancel                    context.CancelFunc
	logger                    log.Logger
	hostedDomains             []string
	insecureSkipEmailVerified bool
	getUserInfo               bool
	userIDKey                 string
	userNameKey               string
=======
	redirectURI   string
	oauth2Config  *oauth2.Config
	verifier      *oidc.IDTokenVerifier
	ctx           context.Context
	cancel        context.CancelFunc
	logger        logrus.FieldLogger
	hostedDomains []string
	userInfoURI   string
>>>>>>> c0b256a7
}

func (c *oidcConnector) Close() error {
	c.cancel()
	return nil
}

func (c *oidcConnector) LoginURL(s connector.Scopes, callbackURL, state string) (string, error) {
	if c.redirectURI != callbackURL {
		return "", fmt.Errorf("expected callback URL %q did not match the URL in the config %q", callbackURL, c.redirectURI)
	}

	if len(c.hostedDomains) > 0 {
		preferredDomain := c.hostedDomains[0]
		if len(c.hostedDomains) > 1 {
			preferredDomain = "*"
		}
		return c.oauth2Config.AuthCodeURL(state, oauth2.SetAuthURLParam("hd", preferredDomain)), nil
	}
	return c.oauth2Config.AuthCodeURL(state), nil
}

type oauth2Error struct {
	error            string
	errorDescription string
}

func (e *oauth2Error) Error() string {
	if e.errorDescription == "" {
		return e.error
	}
	return e.error + ": " + e.errorDescription
}

func (c *oidcConnector) HandleCallback(s connector.Scopes, r *http.Request) (identity connector.Identity, err error) {
	q := r.URL.Query()
	if errType := q.Get("error"); errType != "" {
		return identity, &oauth2Error{errType, q.Get("error_description")}
	}
	token, err := c.oauth2Config.Exchange(r.Context(), q.Get("code"))
	if err != nil {
		return identity, fmt.Errorf("oidc: failed to get token: %v", err)
	}

	rawIDToken, ok := token.Extra("id_token").(string)
	if !ok {
		return identity, errors.New("oidc: no id_token in token response")
	}
	idToken, err := c.verifier.Verify(r.Context(), rawIDToken)
	if err != nil {
		return identity, fmt.Errorf("oidc: failed to verify ID Token: %v", err)
	}

	var claims map[string]interface{}
	if err := idToken.Claims(&claims); err != nil {
		return identity, fmt.Errorf("oidc: failed to decode claims: %v", err)
	}

	userNameKey := "name"
	if c.userNameKey != "" {
		userNameKey = c.userNameKey
	}
	name, found := claims[userNameKey].(string)
	if !found {
		return identity, fmt.Errorf("missing \"%s\" claim", userNameKey)
	}
	email, found := claims["email"].(string)
	if !found {
		return identity, errors.New("missing \"email\" claim")
	}
	emailVerified, found := claims["email_verified"].(bool)
	if !found {
		if c.insecureSkipEmailVerified {
			emailVerified = true
		} else {
			return identity, errors.New("missing \"email_verified\" claim")
		}
	}
	hostedDomain, _ := claims["hd"].(string)

	if len(c.hostedDomains) > 0 {
		found := false
		for _, domain := range c.hostedDomains {
			if hostedDomain == domain {
				found = true
				break
			}
		}

		if !found {
			return identity, fmt.Errorf("oidc: unexpected hd claim %v", hostedDomain)
		}
	}

	if c.getUserInfo {
		userInfo, err := c.provider.UserInfo(r.Context(), oauth2.StaticTokenSource(token))
		if err != nil {
			return identity, fmt.Errorf("oidc: error loading userinfo: %v", err)
		}
		if err := userInfo.Claims(&claims); err != nil {
			return identity, fmt.Errorf("oidc: failed to decode userinfo claims: %v", err)
		}
	}

	identity = connector.Identity{
		UserID:        idToken.Subject,
		Username:      name,
		Email:         email,
		EmailVerified: emailVerified,
	}

<<<<<<< HEAD
	if c.userIDKey != "" {
		userID, found := claims[c.userIDKey].(string)
		if !found {
			return identity, fmt.Errorf("oidc: not found %v claim", c.userIDKey)
		}
		identity.UserID = userID
	}

=======
	// Add AccessToken to user identity for future requests
	connData, err := json.Marshal(connectorData{
		AccessToken: token.AccessToken,
	})
	if err != nil {
		return identity, fmt.Errorf("marshal connector data: %v", err)
	}

	identity.ConnectorData = connData

>>>>>>> c0b256a7
	return identity, nil
}

// Refresh is implemented for backwards compatibility, even though it's a no-op.
func (c *oidcConnector) Refresh(ctx context.Context, s connector.Scopes, identity connector.Identity) (connector.Identity, error) {
	return identity, nil
}

func (c *oidcConnector) GetUserInfo(connData []byte, user *map[string]interface{}) (err error) {

	// Extract Access Token that was stored while the connector handled the OIDC handshake
	var cData connectorData

	if err := json.Unmarshal(connData, &cData); err != nil {
		c.logger.Errorf("Failed to read connector data : %v", err)
		return err
	}

	// Format Authorization header to request user info on behalf of the client
	authorization := fmt.Sprintf("bearer %s", cData.AccessToken)
	// Prepare get request including Authorization header from RP
	req, err := http.NewRequest("GET", c.userInfoURI, nil)

	if err != nil {
		return fmt.Errorf("Error Creating GET request: %v", err)
	}

	req.Header.Add("Accept", `application/json`)
	req.Header.Add("Content-Type", `application/json`)
	req.Header.Add("Authorization", authorization)

	// Prepare http client to execute get request
	client := &http.Client{}

	resp, err := client.Do(req)
	if err != nil {
		return fmt.Errorf("Error Executing GET request: %v", err)
	}

	json.NewDecoder(resp.Body).Decode(user)

	return nil
}<|MERGE_RESOLUTION|>--- conflicted
+++ resolved
@@ -42,7 +42,6 @@
 	// Optional list of whitelisted domains when using Google
 	// If this field is nonempty, only users from a listed domain will be allowed to log in
 	HostedDomains []string `json:"hostedDomains"`
-<<<<<<< HEAD
 
 	// Override the value of email_verifed to true in the returned claims
 	InsecureSkipEmailVerified bool `json:"insecureSkipEmailVerified"`
@@ -52,15 +51,20 @@
 	// id tokens
 	GetUserInfo bool `json:"getUserInfo"`
 
+	// Optional list of whitelisted groups
+	Groups []string `json:"groups"`
+
+	// Configurable key which contains the groups claim
+	GroupsKey string `json:"groupsKey"`
+
 	// Configurable key which contains the user id claim
 	UserIDKey string `json:"userIDKey"`
 
 	// Configurable key which contains the user name claim
 	UserNameKey string `json:"userNameKey"`
-=======
+
 	// Userinfo endpoint for Relying Parties that need details about the authenticated user
 	UserInfoURI string `json:"userInfoURI"`
->>>>>>> c0b256a7
 }
 
 // Domains that don't support basic auth. golang.org/x/oauth2 has an internal
@@ -139,20 +143,16 @@
 		verifier: provider.Verifier(
 			&oidc.Config{ClientID: clientID},
 		),
-<<<<<<< HEAD
 		logger:                    logger,
 		cancel:                    cancel,
 		hostedDomains:             c.HostedDomains,
 		insecureSkipEmailVerified: c.InsecureSkipEmailVerified,
 		getUserInfo:               c.GetUserInfo,
+		groups:                    c.Groups,
+		groupsKey:                 c.GroupsKey,
 		userIDKey:                 c.UserIDKey,
 		userNameKey:               c.UserNameKey,
-=======
-		logger:        logger,
-		cancel:        cancel,
-		hostedDomains: c.HostedDomains,
-		userInfoURI:   c.UserInfoURI,
->>>>>>> c0b256a7
+		userInfoURI:               c.UserInfoURI,
 	}, nil
 }
 
@@ -162,7 +162,6 @@
 )
 
 type oidcConnector struct {
-<<<<<<< HEAD
 	provider                  *oidc.Provider
 	redirectURI               string
 	oauth2Config              *oauth2.Config
@@ -173,18 +172,11 @@
 	hostedDomains             []string
 	insecureSkipEmailVerified bool
 	getUserInfo               bool
+	groups                    []string
+	groupsKey                 string
 	userIDKey                 string
 	userNameKey               string
-=======
-	redirectURI   string
-	oauth2Config  *oauth2.Config
-	verifier      *oidc.IDTokenVerifier
-	ctx           context.Context
-	cancel        context.CancelFunc
-	logger        logrus.FieldLogger
-	hostedDomains []string
-	userInfoURI   string
->>>>>>> c0b256a7
+	userInfoURI               string
 }
 
 func (c *oidcConnector) Close() error {
@@ -241,6 +233,16 @@
 	var claims map[string]interface{}
 	if err := idToken.Claims(&claims); err != nil {
 		return identity, fmt.Errorf("oidc: failed to decode claims: %v", err)
+	}
+
+	if c.getUserInfo {
+		userInfo, err := c.provider.UserInfo(r.Context(), oauth2.StaticTokenSource(token))
+		if err != nil {
+			return identity, fmt.Errorf("oidc: error loading userinfo: %v", err)
+		}
+		if err := userInfo.Claims(&claims); err != nil {
+			return identity, fmt.Errorf("oidc: failed to decode userinfo claims: %v", err)
+		}
 	}
 
 	userNameKey := "name"
@@ -279,16 +281,6 @@
 		}
 	}
 
-	if c.getUserInfo {
-		userInfo, err := c.provider.UserInfo(r.Context(), oauth2.StaticTokenSource(token))
-		if err != nil {
-			return identity, fmt.Errorf("oidc: error loading userinfo: %v", err)
-		}
-		if err := userInfo.Claims(&claims); err != nil {
-			return identity, fmt.Errorf("oidc: failed to decode userinfo claims: %v", err)
-		}
-	}
-
 	identity = connector.Identity{
 		UserID:        idToken.Subject,
 		Username:      name,
@@ -296,7 +288,6 @@
 		EmailVerified: emailVerified,
 	}
 
-<<<<<<< HEAD
 	if c.userIDKey != "" {
 		userID, found := claims[c.userIDKey].(string)
 		if !found {
@@ -305,7 +296,28 @@
 		identity.UserID = userID
 	}
 
-=======
+	if c.groupsKey != "" {
+		groups, err := c.getGroups(claims)
+		if err != nil {
+			return identity, fmt.Errorf("failed to parse group data: %v", err)
+		}
+
+		if len(c.groups) > 0 {
+			var whitelisted []string
+			for _, group := range groups {
+				for _, whitelistedGroup := range c.groups {
+					if strings.ToLower(whitelistedGroup) == strings.ToLower(group) {
+						whitelisted = append(whitelisted, group)
+						break
+					}
+				}
+			}
+			groups = whitelisted
+		}
+
+		identity.Groups = groups
+	}
+
 	// Add AccessToken to user identity for future requests
 	connData, err := json.Marshal(connectorData{
 		AccessToken: token.AccessToken,
@@ -316,7 +328,6 @@
 
 	identity.ConnectorData = connData
 
->>>>>>> c0b256a7
 	return identity, nil
 }
 
@@ -359,4 +370,23 @@
 	json.NewDecoder(resp.Body).Decode(user)
 
 	return nil
+}
+
+func (c *oidcConnector) getGroups(claims map[string]interface{}) (groups []string, err error) {
+
+	if rawGroup, ok := claims[c.groupsKey]; ok {
+		if groupList, ok := rawGroup.([]interface{}); ok {
+			for _, group := range groupList {
+				//CN=cxp_calo_users,OU=Grouper,OU=Groups,O=cco.cisco.com
+				monikers := strings.Split(group.(string), ",")
+				for _, moniker := range monikers {
+					monikerkv := strings.Split(moniker, "=")
+					if len(monikerkv) > 1 && monikerkv[0] == "CN" {
+						groups = append(groups, monikerkv[1])
+					}
+				}
+			}
+		}
+	}
+	return groups, err
 }